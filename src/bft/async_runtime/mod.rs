#[cfg(feature = "async_runtime_tokio")]
mod tokio;

use std::pin::Pin;
use std::future::Future;
use std::task::{Context, Poll};

use once_cell::sync::OnceCell;

use crate::bft::error::*;

#[cfg(feature = "async_runtime_tokio")]
static RUNTIME: OnceCell<tokio::Runtime> = OnceCell::new();

pub struct JoinHandle<T> {
    #[cfg(feature = "async_runtime_tokio")]
    inner: tokio::JoinHandle<T>,
}

pub fn init(num_threads: usize) -> Result<()> {
    #[cfg(feature = "async_runtime_tokio")]
    {
        tokio::init(num_threads).and_then(|rt| {
            RUNTIME.set(rt)
                .simple_msg(ErrorKind::AsyncRuntime, "Failed to set global runtime instance")
        })
    }
    #[cfg(feature = "async_runtime_async_std")]
    {
        async_std::init(num_threads).and_then(|rt| {
            RUNTIME.set(rt)
                .simple_msg(ErrorKind::AsyncRuntime, "Failed to set global runtime instance")
        })
    }
}

pub fn spawn<F>(future: F) -> JoinHandle<F::Output>
where
    F: Future + Send + 'static,
    F::Output: Send + 'static,
{
    match RUNTIME.get() {
        Some(ref rt) => {
            let inner = rt.spawn(future);
            JoinHandle { inner }
        },
        None => panic!("Async runtime wasn't initialized"),
    }
}

pub fn block_on<F: Future>(future: F) -> F::Output {
    match RUNTIME.get() {
        Some(ref rt) => rt.block_on(future),
        None => panic!("Async runtime wasn't initialized"),
    }
}

impl<T> Future for JoinHandle<T> {
    type Output = Result<T>;

    fn poll(mut self: Pin<&mut Self>, cx: &mut Context<'_>) -> Poll<Self::Output> {
        Pin::new(&mut self.inner)
            .poll(cx)
            .map(|result| result.wrapped_msg(ErrorKind::AsyncRuntime, "Failed to join handle"))
    }
<<<<<<< HEAD
}

impl LocalSet {
    pub fn new() -> Self {
        let inner = {
            #[cfg(feature = "async_runtime_tokio")]
            { tokio::LocalSet::new() }

            #[cfg(feature = "async_runtime_async_std")]
            { async_std::LocalSet::new() }
        };
        LocalSet { inner }
    }

    pub fn spawn_local<F>(&self, future: F) -> JoinHandle<F::Output>
    where
        F: Future + 'static,
        F::Output: 'static,
    {
        let inner = self.inner.spawn_local(future);
        JoinHandle { inner }
    }

    pub async fn run_until<F: Future>(&self, future: F) -> F::Output {
        self.inner.run_until(future).await
    }
}

impl Future for LocalSet {
    type Output = ();

    fn poll(mut self: Pin<&mut Self>, cx: &mut Context<'_>) -> Poll<()> {
        Pin::new(&mut self.inner).poll(cx)
    }
=======
>>>>>>> 12d69342
}<|MERGE_RESOLUTION|>--- conflicted
+++ resolved
@@ -63,41 +63,4 @@
             .poll(cx)
             .map(|result| result.wrapped_msg(ErrorKind::AsyncRuntime, "Failed to join handle"))
     }
-<<<<<<< HEAD
-}
-
-impl LocalSet {
-    pub fn new() -> Self {
-        let inner = {
-            #[cfg(feature = "async_runtime_tokio")]
-            { tokio::LocalSet::new() }
-
-            #[cfg(feature = "async_runtime_async_std")]
-            { async_std::LocalSet::new() }
-        };
-        LocalSet { inner }
-    }
-
-    pub fn spawn_local<F>(&self, future: F) -> JoinHandle<F::Output>
-    where
-        F: Future + 'static,
-        F::Output: 'static,
-    {
-        let inner = self.inner.spawn_local(future);
-        JoinHandle { inner }
-    }
-
-    pub async fn run_until<F: Future>(&self, future: F) -> F::Output {
-        self.inner.run_until(future).await
-    }
-}
-
-impl Future for LocalSet {
-    type Output = ();
-
-    fn poll(mut self: Pin<&mut Self>, cx: &mut Context<'_>) -> Poll<()> {
-        Pin::new(&mut self.inner).poll(cx)
-    }
-=======
->>>>>>> 12d69342
 }